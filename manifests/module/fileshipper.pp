--- conflicted
+++ resolved
@@ -9,27 +9,16 @@
 # @param [String] git_repository
 #   Set a git repository URL.
 #
-<<<<<<< HEAD
-# [*git_repository*]
-#   Set a git repository URL. Defaults to github.
+# @param [Enum['git', 'none', 'package']] install_method
+#   Install methods are `git`, `package` and `none` is supported as installation method.
 #
-# [*git_revision*]
-#   Set either a branch or a tag name, eg. `master` or `v1.3.2`.
+# @param [String] package_name
+#   Package name of the module. This setting is only valid in combination with the installation method `package`.
 #
-# [*install_method*]
-#   Install methods are `git`, `package` and `none` is supported as installation method. Defaults to `git`
-#
-# [*package_name*]
-#   Package name of the module. This setting is only valid in combination with the installation method `package`.
-#   Defaults to `icingaweb2-module-fileshipper`
-#
-# [*base_directories*]
-=======
 # @param [Optional[String]] git_revision
 #   Set either a branch or a tag name, eg. `master` or `v1.3.2`.
 #
 # @param [Hash] base_directories
->>>>>>> 27f25eb0
 #   Hash of base directories. These directories can later be selected in the import source (Director).
 #
 # @param [Hash] directories
@@ -54,21 +43,13 @@
 #   }
 #
 class icingaweb2::module::fileshipper(
-<<<<<<< HEAD
   Enum['absent', 'present']      $ensure           = 'present',
   String                         $git_repository   = 'https://github.com/Icinga/icingaweb2-module-fileshipper.git',
   Optional[String]               $git_revision     = undef,
   Enum['git', 'none', 'package'] $install_method   = 'git',
-  Optional[String]               $package_name     = 'icingaweb2-module-fileshipper',
+  String                         $package_name     = 'icingaweb2-module-fileshipper',
   Hash                           $base_directories = {},
   Hash                           $directories      = {},
-=======
-  String                      $git_repository,
-  Enum['absent', 'present']   $ensure           = 'present',
-  Optional[String]            $git_revision     = undef,
-  Hash                        $base_directories = {},
-  Hash                        $directories      = {},
->>>>>>> 27f25eb0
 ){
 
   $conf_dir        = $::icingaweb2::globals::conf_dir
